"""Various algorithms to solve Preference-Based Multi-Armed Bandit Problems."""

from algorithms.algorithm import Algorithm
from algorithms.colstim import Colstim
from algorithms.trace_the_best import TraceTheBest
from algorithms.upper_confidence_bound import UCB
from algorithms.colstim import Colstim

# Pylint insists that regret_minimizing_algorithms and interfaces are constants and should be
# named in UPPER_CASE. Technically that is correct, but it doesn't feel quite
# right for this use case. Its not a typical constant. A similar use-case would
# be numpy's np.core.numerictypes.allTypes, which is also not names in
# UPPER_CASE.
# pylint: disable=invalid-name

# Make the actual algorithm classes available for easy enumeration in
# experiments and tests.
# All algorithms that include some sort of regret-minimizing mode. That
# includes PAC algorithms with an (optional) exploitation phase.
regret_minimizing_algorithms = [
    UCB,
<<<<<<< HEAD
    # TraceTheBest,
=======
    TraceTheBest,
>>>>>>> b7ccfc7a
    Colstim,
]
# This is not really needed, but otherwise zimports doesn't understand the
# __all__ construct and complains that the Algorithm import is unnecessary.
interfaces = [Algorithm]

# Generate __all__ for tab-completion etc.
__all__ = ["Algorithm"] + [
    algorithm.__name__ for algorithm in regret_minimizing_algorithms
]<|MERGE_RESOLUTION|>--- conflicted
+++ resolved
@@ -19,11 +19,7 @@
 # includes PAC algorithms with an (optional) exploitation phase.
 regret_minimizing_algorithms = [
     UCB,
-<<<<<<< HEAD
     # TraceTheBest,
-=======
-    TraceTheBest,
->>>>>>> b7ccfc7a
     Colstim,
 ]
 # This is not really needed, but otherwise zimports doesn't understand the
